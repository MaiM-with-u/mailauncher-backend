--- conflicted
+++ resolved
@@ -92,7 +92,6 @@
             )
             return False
 
-<<<<<<< HEAD
     def deploy_version(self, version_tag: str, instance_id: str) -> bool: # Changed install_path_str to instance_id
         logger.info(f"开始为实例 ID {instance_id} 部署版本 {version_tag}")
 
@@ -107,53 +106,29 @@
 
         deploy_path = Path(instance.path).resolve()
         logger.info(f"获取到实例 {instance_id} 的部署路径: {deploy_path}")
-=======
-    def deploy_version(self, version_tag: str, install_path_str: str) -> bool:
-        deploy_path = Path(install_path_str).resolve()
-        logger.info(f"开始部署版本 {version_tag} 到路径 {deploy_path}")
->>>>>>> 059ccdbb
 
         cloned_successfully = self._run_git_clone(
             self.primary_repo_url, version_tag, deploy_path
         )
         if not cloned_successfully:
-<<<<<<< HEAD
             logger.warning(f"主仓库 {self.primary_repo_url} 克隆失败 (实例ID: {instance_id})，尝试备用仓库 {self.secondary_repo_url}")
             cloned_successfully = self._run_git_clone(self.secondary_repo_url, version_tag, deploy_path)
-=======
-            logger.warning(
-                f"主仓库 {self.primary_repo_url} 克隆失败，尝试备用仓库 {self.secondary_repo_url}"
-            )
-            cloned_successfully = self._run_git_clone(
-                self.secondary_repo_url, version_tag, deploy_path
-            )
->>>>>>> 059ccdbb
             if not cloned_successfully:
                 logger.error(f"主仓库和备用仓库均克隆失败 (实例ID: {instance_id})。部署中止。")
                 if deploy_path.exists():
                     logger.info(f"清理部署失败的路径: {deploy_path} (实例ID: {instance_id})")
                     shutil.rmtree(deploy_path, ignore_errors=True)
                 return False
-<<<<<<< HEAD
         
         logger.info(f"代码已成功克隆到 {deploy_path} (实例ID: {instance_id})")
-=======
-
-        logger.info(f"代码已成功克隆到 {deploy_path}")
->>>>>>> 059ccdbb
 
         config_dir = deploy_path / "config"
         try:
             config_dir.mkdir(parents=True, exist_ok=True)
             logger.info(f"成功创建/确认文件夹: {config_dir} (实例ID: {instance_id})")
         except OSError as e:
-<<<<<<< HEAD
             logger.error(f"创建 config 文件夹 {config_dir} 失败 (实例ID: {instance_id}): {e}")
             shutil.rmtree(deploy_path, ignore_errors=True) # 清理
-=======
-            logger.error(f"创建 config 文件夹 {config_dir} 失败: {e}")
-            shutil.rmtree(deploy_path, ignore_errors=True)  # 清理
->>>>>>> 059ccdbb
             return False
 
         template_files_to_copy = {
@@ -165,48 +140,28 @@
             destination_file = config_dir / final_name
             try:
                 if not source_file.exists():
-<<<<<<< HEAD
                     logger.error(f"模板文件 {source_file} 不存在 (实例ID: {instance_id})。")
                     shutil.rmtree(deploy_path, ignore_errors=True) # 清理
-=======
-                    logger.error(f"模板文件 {source_file} 不存在。")
-                    shutil.rmtree(deploy_path, ignore_errors=True)  # 清理
->>>>>>> 059ccdbb
                     return False
                 shutil.copy2(source_file, destination_file)
                 logger.info(f"成功复制 {source_file} 到 {destination_file} (实例ID: {instance_id})")
             except Exception as e:
-<<<<<<< HEAD
                 logger.error(f"复制文件 {source_file} 到 {destination_file} 失败 (实例ID: {instance_id}): {e}")
                 shutil.rmtree(deploy_path, ignore_errors=True) # 清理
-=======
-                logger.error(f"复制文件 {source_file} 到 {destination_file} 失败: {e}")
-                shutil.rmtree(deploy_path, ignore_errors=True)  # 清理
->>>>>>> 059ccdbb
                 return False
 
         env_template_file = self.template_dir / "template.env"
         env_final_file = deploy_path / ".env"
         try:
             if not env_template_file.exists():
-<<<<<<< HEAD
                 logger.error(f"模板 .env 文件 {env_template_file} 不存在 (实例ID: {instance_id})。")
                 shutil.rmtree(deploy_path, ignore_errors=True) # 清理
-=======
-                logger.error(f"模板 .env 文件 {env_template_file} 不存在。")
-                shutil.rmtree(deploy_path, ignore_errors=True)  # 清理
->>>>>>> 059ccdbb
                 return False
             shutil.copy2(env_template_file, env_final_file)
             logger.info(f"成功复制 {env_template_file} 到 {env_final_file} (实例ID: {instance_id})")
         except Exception as e:
-<<<<<<< HEAD
             logger.error(f"复制文件 {env_template_file} 到 {env_final_file} 失败 (实例ID: {instance_id}): {e}")
             shutil.rmtree(deploy_path, ignore_errors=True) # 清理
-=======
-            logger.error(f"复制文件 {env_template_file} 到 {env_final_file} 失败: {e}")
-            shutil.rmtree(deploy_path, ignore_errors=True)  # 清理
->>>>>>> 059ccdbb
             return False
 
         logger.info(f"版本 {version_tag} 成功部署到 {deploy_path} (实例ID: {instance_id})")
